package io.github.datacatering.datacaterer.core.plan

import io.github.datacatering.datacaterer.api.PlanRun
import io.github.datacatering.datacaterer.api.model.Constants.SAVE_MODE
import io.github.datacatering.datacaterer.api.model.{ArrayType, DateType, DoubleType, IntegerType, TimestampType}
import io.github.datacatering.datacaterer.core.util.{ObjectMapperUtil, SparkSuite}
import org.junit.runner.RunWith
import org.scalatestplus.junit.JUnitRunner

import java.sql.{Date, Timestamp}

@RunWith(classOf[JUnitRunner])
class PlanProcessorTest extends SparkSuite {

  private val scalaBaseFolder = "src/test/resources/sample/documentation"
  private val javaBaseFolder = "src/test/resources/sample/java/documentation"

  class DocumentationPlanRun extends PlanRun {
    {
      val accountStatus = List("open", "closed", "pending", "suspended")
      val jsonTask = json("account_info", s"$scalaBaseFolder/json", Map(SAVE_MODE -> "overwrite"))
        .schema(
          field.name("account_id").regex("ACC[0-9]{8}"),
          field.name("year").`type`(IntegerType).sql("YEAR(date)"),
          field.name("balance").`type`(DoubleType).min(10).max(1000),
          field.name("date").`type`(DateType).min(Date.valueOf("2022-01-01")),
          field.name("status").oneOf(accountStatus: _*),
          field.name("update_history")
            .`type`(ArrayType)
            .schema(
              field.name("updated_time").`type`(TimestampType).min(Timestamp.valueOf("2022-01-01 00:00:00")),
              field.name("prev_status").oneOf(accountStatus: _*),
              field.name("new_status").oneOf(accountStatus: _*)
            ),
          field.name("customer_details")
            .schema(
              field.name("name").sql("_join_txn_name"),
              field.name("age").`type`(IntegerType).min(18).max(90),
              field.name("city").expression("#{Address.city}")
            ),
          field.name("_join_txn_name").expression("#{Name.name}").omit(true)
        )
        .count(count.records(100))

      val csvTxns = csv("transactions", s"$scalaBaseFolder/csv", Map(SAVE_MODE -> "overwrite", "header" -> "true"))
        .schema(
          field.name("account_id"),
          field.name("txn_id"),
          field.name("name"),
          field.name("amount").`type`(DoubleType).min(10).max(100),
          field.name("merchant").expression("#{Company.name}"),
          field.name("time").`type`(TimestampType),
          field.name("date").`type`(DateType).sql("DATE(time)"),
        )
        .count(
          count
            .records(100)
            .recordsPerColumnGenerator(generator.min(1).max(2), "account_id", "name")
        )
        .validationWait(waitCondition.pause(1))
        .validations(
          validation.expr("amount > 0").errorThreshold(0.01),
          validation.expr("LENGTH(name) > 3").errorThreshold(5),
          validation.expr("LENGTH(merchant) > 0").description("Non-empty merchant name"),
        )

      val foreignKeySetup = plan
        .addForeignKeyRelationship(
          jsonTask, List("account_id", "_join_txn_name"),
          List((csvTxns, List("account_id", "name")))
        )
      val conf = configuration
        .generatedReportsFolderPath(s"$scalaBaseFolder/report")
        .enableValidation(true)
        .enableSinkMetadata(true)

      execute(foreignKeySetup, conf, jsonTask, csvTxns)
    }
  }

  test("Can run documentation plan run") {
    PlanProcessor.determineAndExecutePlan(Some(new DocumentationPlanRun()))
    verifyGeneratedData(scalaBaseFolder)
  }

  ignore("Can run Java plan run") {
    PlanProcessor.determineAndExecutePlanJava(new ExampleJavaPlanRun(javaBaseFolder))
    verifyGeneratedData(javaBaseFolder)
  }

  private def verifyGeneratedData(folder: String) = {
    val jsonData = sparkSession.read.json(s"$folder/json").selectExpr("*", "customer_details.name AS name").collect()
    val csvData = sparkSession.read.option("header", "true").csv(s"$folder/csv").collect()
    val csvCount = csvData.length
    assert(jsonData.length == 100)
    assert(csvCount >= 100 && csvCount <= 200)
    val jsonRecord = jsonData.head
    val jsonAccountId = jsonRecord.getString(0)
    val csvMatchAccount = csvData.filter(r => r.getString(0).equalsIgnoreCase(jsonAccountId))
    val csvMatchCount = csvMatchAccount.length
    assert(csvMatchCount >= 1 && csvMatchCount <= 2)
    assert(csvMatchAccount.forall(r => r.getAs[String]("name").equalsIgnoreCase(jsonRecord.getAs[String]("name"))))
    assert(csvData.forall(r => r.getAs[String]("time").substring(0, 10) == r.getAs[String]("date")))
  }

  ignore("Write YAML for plan") {
    val docPlanRun = new DocumentationPlanRun()
    val planWrite = ObjectMapperUtil.yamlObjectMapper.writeValueAsString(docPlanRun._plan)
    println(planWrite)
  }

  ignore("Can run Postgres plan run") {
//    PlanProcessor.determineAndExecutePlan(Some(new TestValidation))
    PlanProcessor.determineAndExecutePlan(Some(new TestUniqueFields))
  }

  class TestPostgres extends PlanRun {
    val jsonTask = json("my_json", "/tmp/data/json", Map("saveMode" -> "overwrite"))
      .schema(
        field.name("account_id").regex("ACC[0-9]{8}"),
        field.name("name").expression("#{Name.name}"),
        field.name("amount").`type`(DoubleType).max(10),
      )
      .count(count.recordsPerColumn(2, "account_id", "name"))
      .validations(
        validation.groupBy("account_id", "name").max("amount").lessThan(100),
        validation.unique("account_id", "name"),
      )
    val csvTask = json("my_csv", "/tmp/data/csv", Map("saveMode" -> "overwrite"))
      .schema(
        field.name("account_number").regex("[0-9]{8}"),
        field.name("name").expression("#{Name.name}"),
        field.name("amount").`type`(DoubleType).max(10),
      )
      .validations(
        validation.col("account_number").isNotNull.description("account_number is a primary key"),
        validation.col("name").matches("[A-Z][a-z]+ [A-Z][a-z]+").errorThreshold(0.3).description("Some names follow a different pattern"),
      )

    val conf = configuration
      .generatedReportsFolderPath("/tmp/report")
      .enableSinkMetadata(true)

    execute(conf, jsonTask, csvTask)
  }

  class TestCsvPostgres extends PlanRun {
    val csvTask = csv("my_csv", "/tmp/data/csv", Map("saveMode" -> "overwrite", "header" -> "true"))
      .numPartitions(1)
      .schema(metadataSource.marquez("http://localhost:5001", "food_delivery", "public.delivery_7_days"))
      .count(count.records(10))

    val postgresTask = postgres("my_postgres", "jdbc:postgresql://localhost:5432/food_delivery", "postgres", "password")
      .schema(metadataSource.marquez("http://localhost:5001", "food_delivery"))
      .count(count.records(10))

    val foreignCols = List("order_id", "order_placed_on", "order_dispatched_on", "order_delivered_on", "customer_email",
      "customer_address", "menu_id", "restaurant_id", "restaurant_address", "menu_item_id", "category_id", "discount_id",
      "city_id", "driver_id")

    val myPlan = plan.addForeignKeyRelationships(
      csvTask, foreignCols,
      List(foreignField(postgresTask, "food_delivery_public.delivery_7_days", foreignCols))
    )

    val conf = configuration.enableGeneratePlanAndTasks(true)
      .generatedReportsFolderPath("/tmp/report")

    execute(myPlan, conf, csvTask, postgresTask)
  }

  class TestJson extends PlanRun {
    val jsonTask = json("my_json", "/tmp/data/json", Map("saveMode" -> "overwrite"))
      .schema(
        field.name("account_id").regex("ACC[0-9]{8}"),
        field.name("year").`type`(IntegerType).sql("YEAR(date)"),
        field.name("balance").`type`(DoubleType).min(10).max(1000),
        field.name("date").`type`(DateType).min(Date.valueOf("2022-01-01")),
        field.name("status").sql("element_at(sort_array(update_history, false), 1).status"),
        field.name("update_history")
          .`type`(ArrayType)
          .arrayMinLength(1)
          .schema(
            field.name("updated_time").`type`(TimestampType).min(Timestamp.valueOf("2022-01-01 00:00:00")),
            field.name("status").oneOf("open", "closed")
          ),
        field.name("customer_details")
          .schema(
            field.name("name").expression("#{Name.name}"),
            field.name("age").`type`(IntegerType).min(18).max(90),
            field.name("city").expression("#{Address.city}")
          )
      )

    execute(jsonTask)
  }

  class TestValidation extends PlanRun {
    val firstJsonTask = json("my_first_json", "/tmp/data/first_json", Map("saveMode" -> "overwrite"))
      .schema(
        field.name("account_id").regex("ACC[0-9]{8}"),
        field.name("year").`type`(IntegerType).sql("YEAR(date)"),
        field.name("balance").`type`(DoubleType).min(10).max(1000),
        field.name("date").`type`(DateType).min(Date.valueOf("2022-01-01")),
        field.name("status").oneOf("open", "closed"),
        field.name("update_history")
          .`type`(ArrayType)
          .schema(
            field.name("updated_time").`type`(TimestampType).min(Timestamp.valueOf("2022-01-01 00:00:00")),
            field.name("prev_status").oneOf("open", "closed"),
            field.name("new_status").oneOf("open", "closed")
          ),
        field.name("customer_details")
          .schema(
            field.name("name").expression("#{Name.name}"),
            field.name("age").`type`(IntegerType).min(18).max(90),
            field.name("city").expression("#{Address.city}")
          ),
      )
      .count(count.records(10))

    val thirdJsonTask = json("my_thrid_json", "/tmp/data/third_json", Map("saveMode" -> "overwrite"))
      .schema(
        field.name("account_id"),
        field.name("amount").`type`(IntegerType).min(1).max(100),
        field.name("name").expression("#{Name.name}"),
      )
      .count(count.records(10))

    val secondJsonTask = json("my_json", "/tmp/data/second_json", Map("saveMode" -> "overwrite"))
      .schema(
        field.name("account_id"),
        field.name("amount").`type`(IntegerType).min(1).max(100),
        field.name("name").expression("#{Name.name}"),
      )
      .count(count.records(10).recordsPerColumn(3, "account_id"))
      .validations(
        validation.columnNames.countEqual(3),
        validation.columnNames.countBetween(1, 2),
        validation.columnNames.matchOrder("account_id", "amount", "name"),
        validation.columnNames.matchSet("account_id", "my_name"),
        validation.groupBy("account_id").sum("amount").isNotNull,
        validation.upstreamData(firstJsonTask).joinColumns("account_id")
          .withValidation(validation.col("my_first_json_customer_details.name").isEqualCol("name")),
        validation.upstreamData(firstJsonTask).joinColumns("account_id")
          .withValidation(validation.col("amount").isNotEqualCol("my_first_json_balance")),
        validation.upstreamData(firstJsonTask).joinExpr("account_id == my_first_json_account_id")
          .withValidation(validation.groupBy("account_id", "my_first_json_balance").sum("amount").betweenCol("my_first_json_balance * 0.8", "my_first_json_balance * 1.2")),
        validation.upstreamData(firstJsonTask).joinColumns("account_id")
          .withValidation(validation.groupBy("account_id", "my_first_json_balance").sum("amount").betweenCol("my_first_json_balance * 0.8", "my_first_json_balance * 1.2")),
        validation.upstreamData(firstJsonTask).joinColumns("account_id").joinType("anti").withValidation(validation.count().isEqual(0)),
        validation.upstreamData(firstJsonTask).joinColumns("account_id").withValidation(validation.count().isEqual(30)),
        validation.upstreamData(firstJsonTask)
          .joinColumns("account_id")
          .withValidation(
            validation.upstreamData(thirdJsonTask)
              .joinColumns("account_id")
              .withValidation(validation.count().isEqual(30))
          )
      )

    val config = configuration
      .generatedReportsFolderPath("/tmp/report")
      .recordTrackingForValidationFolderPath("/tmp/record-tracking-validation")
      .enableValidation(true)
      .slackAlertToken(System.getenv("SLACK_TOKEN"))
      .slackAlertChannels("#data-testing")

    val foreignPlan = plan
      .addForeignKeyRelationship(firstJsonTask, "account_id", List(secondJsonTask -> "account_id", thirdJsonTask -> "account_id"))

    execute(foreignPlan, config, firstJsonTask, secondJsonTask, thirdJsonTask)
  }

<<<<<<< HEAD
  class TestOtherFileFormats extends PlanRun {
    val basicSchema = List(
      field.name("account_id").regex("ACC[0-9]{8}"),
      field.name("amount").`type`(IntegerType).min(1).max(1),
      field.name("name").expression("#{Name.name}"),
    )

//    val hudiTask = hudi("my_hudi", "/tmp/data/hudi", "accounts", Map("saveMode" -> "overwrite"))
//      .schema(basicSchema: _*)
//
//    val deltaTask = delta("my_delta", "/tmp/data/delta", Map("saveMode" -> "overwrite"))
//      .schema(basicSchema: _*)
//
    val icebergTask = iceberg("my_iceberg", "/tmp/data/iceberg", Map("saveMode" -> "overwrite"))
      .schema(basicSchema: _*)

    execute(icebergTask)
  }

=======
>>>>>>> 4c4f0b96
  class TestUniqueFields extends PlanRun {
    val jsonTask = json("my_first_json", "/tmp/data/unique_json", Map("saveMode" -> "overwrite"))
      .schema(
        field.name("account_id").regex("ACC[0-9]{8}").unique(true)
      )
    execute(jsonTask)
  }
}<|MERGE_RESOLUTION|>--- conflicted
+++ resolved
@@ -110,8 +110,7 @@
   }
 
   ignore("Can run Postgres plan run") {
-//    PlanProcessor.determineAndExecutePlan(Some(new TestValidation))
-    PlanProcessor.determineAndExecutePlan(Some(new TestUniqueFields))
+    PlanProcessor.determineAndExecutePlan(Some(new TestValidation))
   }
 
   class TestPostgres extends PlanRun {
@@ -239,7 +238,6 @@
         validation.columnNames.countBetween(1, 2),
         validation.columnNames.matchOrder("account_id", "amount", "name"),
         validation.columnNames.matchSet("account_id", "my_name"),
-        validation.groupBy("account_id").sum("amount").isNotNull,
         validation.upstreamData(firstJsonTask).joinColumns("account_id")
           .withValidation(validation.col("my_first_json_customer_details.name").isEqualCol("name")),
         validation.upstreamData(firstJsonTask).joinColumns("account_id")
@@ -272,7 +270,6 @@
     execute(foreignPlan, config, firstJsonTask, secondJsonTask, thirdJsonTask)
   }
 
-<<<<<<< HEAD
   class TestOtherFileFormats extends PlanRun {
     val basicSchema = List(
       field.name("account_id").regex("ACC[0-9]{8}"),
@@ -292,8 +289,6 @@
     execute(icebergTask)
   }
 
-=======
->>>>>>> 4c4f0b96
   class TestUniqueFields extends PlanRun {
     val jsonTask = json("my_first_json", "/tmp/data/unique_json", Map("saveMode" -> "overwrite"))
       .schema(
