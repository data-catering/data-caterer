# Data Caterer - Test Data Management Tool

## Overview

A test data management tool with automated data generation, validation and clean up.

![Basic data flow for Data Caterer](misc/design/high_level_flow-run-config-basic-flow.svg)

[Generate data](https://data.catering/latest/docs/generator/data-generator/) for databases, files, messaging systems or HTTP 
requests via UI, Scala/Java SDK or YAML input and executed via Spark. Run 
[data validations](https://data.catering/latest/docs/validation/) after generating data to ensure it is consumed correctly. 
[Clean up generated data or consumed data](https://data.catering/latest/docs/delete-data/) in downstream data sources to keep 
your environments tidy. [Define alerts](https://data.catering/latest/docs/report/alert/) to get notified when failures occur 
and deep dive into issues [from the generated report](https://data.catering/latest/docs/report/html-report/).

[**Full docs can be found here**](https://data.catering/latest/docs/).
  
[**Scala/Java examples found here**](https://github.com/data-catering/data-caterer-example).
  
[**A demo of the UI found here**](https://data.catering/latest/sample/ui/).

## Features

- [Batch and/or event data generation](https://data.catering/latest/docs/connection/)
- [Maintain relationships across any dataset](https://data.catering/latest/docs/generator/foreign-key/)
- [Create custom data generation/validation scenarios](https://data.catering/latest/docs/generator/data-generator/)
- [Data validation](https://data.catering/latest/docs/validation/)
- [Clean up generated and downstream data](https://data.catering/latest/docs/delete-data/)
- [Suggest data validations](https://data.catering/latest/docs/validation/)
- [Metadata discovery](https://data.catering/latest/docs/guide/scenario/auto-generate-connection/)
- [Detailed report of generated data and validation results](https://data.catering/latest/docs/report/html-report/)
- [Alerts to be notified of results](https://data.catering/latest/docs/report/alert/)
- [Run as GitHub Action](https://github.com/data-catering/insta-integration)

![Basic flow](misc/design/basic_data_caterer_flow_medium.gif)

## Quick start

<<<<<<< HEAD
1. Docker
   ```shell
   docker run -d -i -p 9898:9898 -e DEPLOY_MODE=standalone --name datacaterer datacatering/data-caterer:0.16.0
   ```
   [Open localhost:9898](http://localhost:9898).
1. [Run Scala/Java examples](#run-scalajava-examples)
   ```shell
   git clone git@github.com:data-catering/data-caterer-example.git
   cd data-caterer-example && ./run.sh
   #check results under docker/sample/report/index.html folder
   ```
1. [UI App: Mac download](https://nightly.link/data-catering/data-caterer/workflows/build/main/data-caterer-mac.zip)
1. [UI App: Windows download](https://nightly.link/data-catering/data-caterer/workflows/build/main/data-caterer-windows.zip)
   1. After downloading, go to 'Downloads' folder and 'Extract All' from data-caterer-windows
   1. Double-click 'DataCaterer-1.0.0' to install Data Caterer
   1. Click on 'More info' then at the bottom, click 'Run anyway'
   1. Go to '/Program Files/DataCaterer' folder and run DataCaterer application
   1. If your browser doesn't open, go to [http://localhost:9898](http://localhost:9898) in your preferred browser
1. [UI App: Linux download](https://nightly.link/data-catering/data-caterer/workflows/build/main/data-caterer-linux.zip)
=======
[Follow quick start instructions from here](https://data.catering/latest/get-started/quick-start/).
>>>>>>> 1dba8492

## Integrations

### Supported data sources

Data Caterer supports the below data sources. [Check here for the full roadmap](#roadmap).

| Data Source Type | Data Source                        | Support |
|------------------|------------------------------------|---------|
| Cloud Storage    | AWS S3                             | ✅       |
| Cloud Storage    | Azure Blob Storage                 | ✅       |
| Cloud Storage    | GCP Cloud Storage                  | ✅       |
| Database         | BigQuery                           | ✅       |
| Database         | Cassandra                          | ✅       |
| Database         | MySQL                              | ✅       |
| Database         | Postgres                           | ✅       |
| Database         | Elasticsearch                      | ❌       |
| Database         | MongoDB                            | ❌       |
| File             | CSV                                | ✅       |
| File             | Delta Lake                         | ✅       |
| File             | JSON                               | ✅       |
| File             | Iceberg                            | ✅       |
| File             | ORC                                | ✅       |
| File             | Parquet                            | ✅       |
| File             | Hudi                               | ❌       |
| HTTP             | REST API                           | ✅       |
| Messaging        | Kafka                              | ✅       |
| Messaging        | RabbitMQ                           | ✅       |
| Messaging        | Solace                             | ✅       |
| Messaging        | ActiveMQ                           | ❌       |
| Messaging        | Pulsar                             | ❌       |
| Metadata         | Data Contract CLI                  | ✅       |
| Metadata         | Great Expectations                 | ✅       |
| Metadata         | JSON Schema                        | ✅       |
| Metadata         | Marquez                            | ✅       |
| Metadata         | OpenAPI/Swagger                    | ✅       |
| Metadata         | OpenMetadata                       | ✅       |
| Metadata         | Open Data Contract Standard (ODCS) | ✅       |
| Metadata         | Amundsen                           | ❌       |
| Metadata         | Datahub                            | ❌       |
| Metadata         | Solace Event Portal                | ❌       |


## Additional Details

## Run Configurations

Different ways to run Data Caterer based on your use case:

![Types of run configurations](misc/design/high_level_flow-run-config.svg)

### Design

[Design motivations and details can be found here.](https://data.catering/latest/docs/design/)

### Roadmap

[Can check here for full list of roadmap items.](https://data.catering/latest/use-case/roadmap/)

## Pricing

Data Caterer is set up under a usage pricing model for the latest application version. There are different pricing tiers based on how much you use Data Caterer. This also includes support and requesting features. The current open-source version will be kept for those who want to continue using the open-source version.

[Find out more details here.](https://data.catering/latest/pricing/)

### Mildly Quick Start

#### Generate and validate data

##### [I want to generate data in Postgres](https://github.com/data-catering/data-caterer-example/blob/b0f03fb26f185ec8613241205b998aef1d5f5a01/src/main/scala/io/github/datacatering/plan/PostgresPlanRun.scala)

```scala
postgres("customer_postgres", "jdbc:postgresql://localhost:5432/customer")  //name and url
```

##### [But I want `account_id` to follow a pattern and be unique](https://github.com/data-catering/data-caterer-example/blob/b0f03fb26f185ec8613241205b998aef1d5f5a01/src/main/scala/io/github/datacatering/plan/PostgresPlanRun.scala)

```scala
postgres("customer_postgres", "jdbc:postgresql://localhost:5432/customer")
  .fields(field.name("account_id").regex("ACC[0-9]{10}").unique(true))
```

##### [I then want to test my job ingests all the data after generating](https://github.com/data-catering/data-caterer-example/blob/b0f03fb26f185ec8613241205b998aef1d5f5a01/src/main/scala/io/github/datacatering/plan/ValidationPlanRun.scala)

```scala
val postgresTask = postgres("customer_postgres", "jdbc:postgresql://localhost:5432/customer")
  .fields(field.name("account_id").regex("ACC[0-9]{10}").unique(true))

val parquetValidation = parquet("output_parquet", "/data/parquet/customer")
  .validation(validation.count.isEqual(1000))
```

##### [I want to make sure all the `account_id` values in Postgres are in the Parquet file](https://github.com/data-catering/data-caterer-example/blob/b0f03fb26f185ec8613241205b998aef1d5f5a01/src/main/scala/io/github/datacatering/plan/ValidationPlanRun.scala)

```scala
val postgresTask = postgres("customer_postgres", "jdbc:postgresql://localhost:5432/customer")
  .fields(field.name("account_id").regex("ACC[0-9]{10}").unique(true))

val parquetValidation = parquet("output_parquet", "/data/parquet/customer")
  .validation(
     validation.upstreamData(postgresTask)
       .joinFields("account_id")
       .withValidation(validation.count().isEqual(1000))
  )
```

##### [I want to start validating once the Parquet file is available](https://github.com/data-catering/data-caterer-example/blob/b0f03fb26f185ec8613241205b998aef1d5f5a01/src/main/scala/io/github/datacatering/plan/ValidationPlanRun.scala)

```scala
val postgresTask = postgres("customer_postgres", "jdbc:postgresql://localhost:5432/customer")
  .fields(field.name("account_id").regex("ACC[0-9]{10}").unique(true))

val parquetValidation = parquet("output_parquet", "/data/parquet/customer")
  .validation(
     validation.upstreamData(postgresTask)
       .joinFields("account_id")
       .withValidation(validation.count().isEqual(1000))
  )
  .validationWait(waitCondition.file("/data/parquet/customer"))
```

#### Generate same data across data sources

##### [I also want to generate events in Kafka](https://github.com/data-catering/data-caterer-example/blob/b0f03fb26f185ec8613241205b998aef1d5f5a01/src/main/scala/io/github/datacatering/plan/AdvancedKafkaPlanRun.scala)

```scala
kafka("my_kafka", "localhost:29092")
  .topic("account-topic")
  .fields(...)
```

##### [But I want the same `account_id` to show in Postgres and Kafka](https://github.com/data-catering/data-caterer-example/blob/b0f03fb26f185ec8613241205b998aef1d5f5a01/src/main/scala/io/github/datacatering/plan/AdvancedBatchEventPlanRun.scala)

```scala
val postgresTask = postgres("customer_postgres", "jdbc:postgresql://localhost:5432/customer")
  .fields(field.name("account_id").regex("ACC[0-9]{10}"))

val kafkaTask = kafka("my_kafka", "localhost:29092")
  .topic("account-topic")
  .fields(...)

plan.addForeignKeyRelationship(
   postgresTask, List("account_id"),
   List(kafkaTask -> List("account_id"))
)
```

#### Generate data and clean up

##### [I want to generate 5 transactions per `account_id`](https://github.com/data-catering/data-caterer-example/blob/b0f03fb26f185ec8613241205b998aef1d5f5a01/src/main/scala/io/github/datacatering/plan/MultipleRecordsPerColPlan.scala)

```scala
postgres("customer_postgres", "jdbc:postgresql://localhost:5432/customer")
  .table("account", "transactions")
  .count(count.recordsPerField(5, "account_id"))
```

##### [Randomly generate 1 to 5 transactions per `account_id`](https://github.com/data-catering/data-caterer-example/blob/b0f03fb26f185ec8613241205b998aef1d5f5a01/src/main/scala/io/github/datacatering/plan/MultipleRecordsPerColPlan.scala)

```scala
postgres("customer_postgres", "jdbc:postgresql://localhost:5432/customer")
  .table("account", "transactions")
  .count(count.recordsPerFieldGenerator(generator.min(1).max(5), "account_id"))
```

##### [I want to delete the generated data](https://github.com/data-catering/data-caterer-example/blob/b0f03fb26f185ec8613241205b998aef1d5f5a01/src/main/scala/io/github/datacatering/plan/AdvancedDeletePlanRun.scala)

```scala
val postgresTask = postgres("customer_postgres", "jdbc:postgresql://localhost:5432/customer")
  .table("account", "transactions")
  .count(count.recordsPerFieldGenerator(generator.min(0).max(5), "account_id"))

val conf = configuration
  .enableDeleteGeneratedRecords(true)
  .enableGenerateData(false)
```

##### [I also want to delete the data in Cassandra because my job consumed the data in Postgres and pushed to Cassandra](https://github.com/data-catering/data-caterer-example/blob/b0f03fb26f185ec8613241205b998aef1d5f5a01/src/main/scala/io/github/datacatering/plan/AdvancedDeletePlanRun.scala)

```scala
val postgresTask = postgres("customer_postgres", "jdbc:postgresql://localhost:5432/customer")
  .table("account", "transactions")
  .count(count.recordsPerFieldGenerator(generator.min(0).max(5), "account_id"))

val cassandraTxns = cassandra("ingested_data", "localhost:9042")
  .table("account", "transactions")

val deletePlan = plan.addForeignKeyRelationship(
   postgresTask, List("account_id"),
   List(),
   List(cassandraTxns -> List("account_id"))
)

val conf = configuration
  .enableDeleteGeneratedRecords(true)
  .enableGenerateData(false)
```

##### [But only the `account_number` is saved in Cassandra from the `account_id`](https://github.com/data-catering/data-caterer-example/blob/b0f03fb26f185ec8613241205b998aef1d5f5a01/src/main/scala/io/github/datacatering/plan/AdvancedDeletePlanRun.scala)

```scala
val postgresTask = postgres("customer_postgres", "jdbc:postgresql://localhost:5432/customer")
  .count(count.recordsPerFieldGenerator(generator.min(0).max(5), "account_id"))

val cassandraTxns = cassandra("ingested_data", "localhost:9042")
  .table("account", "transactions")

val deletePlan = plan.addForeignKeyRelationship(
   postgresTask, List("account_id"),
   List(),
   List(cassandraTxns -> List("SUBSTR(account_id, 3) AS account_number"))
)

val conf = configuration
  .enableDeleteGeneratedRecords(true)
  .enableGenerateData(false)
```

#### Generate data with schema from metadata source

##### [I have a data contract using the Open Data Contract Standard (ODCS) format](https://github.com/data-catering/data-caterer-example/blob/b0f03fb26f185ec8613241205b998aef1d5f5a01/src/main/scala/io/github/datacatering/plan/AdvancedODCSPlanRun.scala)

```scala
parquet("customer_parquet", "/data/parquet/customer")
  .fields(metadataSource.openDataContractStandard("/data/odcs/full-example.odcs.yaml"))
```

##### [I have an OpenAPI/Swagger doc](https://github.com/data-catering/data-caterer-example/blob/b0f03fb26f185ec8613241205b998aef1d5f5a01/src/main/scala/io/github/datacatering/plan/AdvancedHttpPlanRun.scala)

```scala
http("my_http")
  .fields(metadataSource.openApi("/data/http/petstore.json"))
```

#### Validate data using validations from metadata source

##### [I have expectations from Great Expectations](https://github.com/data-catering/data-caterer-example/blob/b0f03fb26f185ec8613241205b998aef1d5f5a01/src/main/scala/io/github/datacatering/plan/AdvancedGreatExpectationsPlanRun.scala)

```scala
parquet("customer_parquet", "/data/parquet/customer")
  .validations(metadataSource.greatExpectations("/data/great-expectations/taxi-expectations.json"))
```
<|MERGE_RESOLUTION|>--- conflicted
+++ resolved
@@ -36,7 +36,6 @@
 
 ## Quick start
 
-<<<<<<< HEAD
 1. Docker
    ```shell
    docker run -d -i -p 9898:9898 -e DEPLOY_MODE=standalone --name datacaterer datacatering/data-caterer:0.16.0
@@ -56,9 +55,9 @@
    1. Go to '/Program Files/DataCaterer' folder and run DataCaterer application
    1. If your browser doesn't open, go to [http://localhost:9898](http://localhost:9898) in your preferred browser
 1. [UI App: Linux download](https://nightly.link/data-catering/data-caterer/workflows/build/main/data-caterer-linux.zip)
-=======
-[Follow quick start instructions from here](https://data.catering/latest/get-started/quick-start/).
->>>>>>> 1dba8492
+
+[Follow quick start instructions from here if you want more details](https://data.catering/latest/get-started/quick-start/).
+
 
 ## Integrations
 
