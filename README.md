--- conflicted
+++ resolved
@@ -38,11 +38,7 @@
 
 1. Docker
    ```shell
-<<<<<<< HEAD
    docker run -d -i -p 9898:9898 -e DEPLOY_MODE=standalone --name datacaterer datacatering/data-caterer:0.18.0
-=======
-   docker run -d -i -p 9898:9898 -e DEPLOY_MODE=standalone --name datacaterer datacatering/data-caterer:0.17.3
->>>>>>> 27594a80
    ```
    [Open localhost:9898](http://localhost:9898).
 1. [Run Scala/Java examples](#run-scalajava-examples)
